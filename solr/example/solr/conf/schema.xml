--- conflicted
+++ resolved
@@ -403,15 +403,6 @@
    -->
     <fieldtype name="geohash" class="solr.GeoHashField"/>
 
-<<<<<<< HEAD
-
-    <!--
-
-     -->
-    <fieldType name="latLon" class="solr.LatLonType" subFieldSuffix="_latLon"/>
-    
-=======
->>>>>>> 2ede77ba
  </types>
 
 
@@ -458,12 +449,6 @@
     implement spatial.  It is highly unlikely that you would ever have ALL of these fields defined.
     -->
    <field name="store" type="location" indexed="true" stored="true"/>
-<<<<<<< HEAD
-   <field name="store_lat_lon" type="latLon" indexed="true" stored="true"/>
-   <field name="store_hash" type="geohash" indexed="true" stored="false"/>
-
-=======
->>>>>>> 2ede77ba
 
    <!-- Common metadata fields, named specifically to match up with
      SolrCell metadata when parsing rich documents such as Word, PDF.
@@ -484,7 +469,7 @@
 
    <!-- catchall field, containing all other searchable text fields (implemented
         via copyField further on in this schema  -->
-   <field name="text" type="text" indexed="true" stored="true" multiValued="true" termVectors="true"/>
+   <field name="text" type="text" indexed="true" stored="false" multiValued="true"/>
 
    <!-- catchall text field that indexes tokens both normally and in reverse for efficient
         leading wildcard queries. -->
@@ -519,12 +504,8 @@
    <dynamicField name="*_f"  type="float"  indexed="true"  stored="true"/>
    <dynamicField name="*_d"  type="double" indexed="true"  stored="true"/>
 
-<<<<<<< HEAD
-   <dynamicField name="*_latLon"  type="double" indexed="true"  stored="false"/>
-=======
    <!-- Type used to index the lat and lon components for the "location" FieldType -->
    <dynamicField name="*_coordinate"  type="tdouble" indexed="true"  stored="false"/>
->>>>>>> 2ede77ba
 
    <dynamicField name="*_dt" type="date"    indexed="true"  stored="true"/>
    <dynamicField name="*_p"  type="location" indexed="true" stored="true"/>
@@ -567,11 +548,6 @@
         or to add multiple fields to the same field for easier/faster searching.  -->
 
    <copyField source="cat" dest="text"/>
-<<<<<<< HEAD
-   <copyField source="store" dest="store_hash"/>
-  <copyField source="store" dest="store_lat_lon"/>
-=======
->>>>>>> 2ede77ba
    <copyField source="name" dest="text"/>
    <copyField source="manu" dest="text"/>
    <copyField source="features" dest="text"/>
