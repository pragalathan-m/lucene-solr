/**
 * Licensed to the Apache Software Foundation (ASF) under one or more
 * contributor license agreements.  See the NOTICE file distributed with
 * this work for additional information regarding copyright ownership.
 * The ASF licenses this file to You under the Apache License, Version 2.0
 * (the "License"); you may not use this file except in compliance with
 * the License.  You may obtain a copy of the License at
 *
 *     http://www.apache.org/licenses/LICENSE-2.0
 *
 * Unless required by applicable law or agreed to in writing, software
 * distributed under the License is distributed on an "AS IS" BASIS,
 * WITHOUT WARRANTIES OR CONDITIONS OF ANY KIND, either express or implied.
 * See the License for the specific language governing permissions and
 * limitations under the License.
 */
package org.apache.solr.handler.dataimport;

import java.util.ArrayList;
import java.util.Collections;
import java.util.List;
import java.util.Map;
import java.util.Properties;

<<<<<<< HEAD
import junit.framework.Assert;

import org.apache.solr.SolrTestCaseJ4;
import org.junit.Test;

public class TestURLDataSource extends SolrTestCaseJ4 {
=======
import org.junit.Test;

public class TestURLDataSource extends AbstractDataImportHandlerTestCase {
>>>>>>> 2ede77ba
  private List<Map<String, String>> fields = new ArrayList<Map<String, String>>();
  private URLDataSource dataSource = new URLDataSource();
  private VariableResolverImpl variableResolver = new VariableResolverImpl();
  private Context context = AbstractDataImportHandlerTestCase.getContext(null, variableResolver,
      dataSource, Context.FULL_DUMP, fields, null);
  private Properties initProps = new Properties();
  
  @Test
  public void substitutionsOnBaseUrl() throws Exception {
    String url = "http://example.com/";
    
    variableResolver.addNamespace("dataimporter.request", Collections.<String,Object>singletonMap("baseurl", url));
    
    initProps.setProperty(URLDataSource.BASE_URL, "${dataimporter.request.baseurl}");
    dataSource.init(context, initProps);
    assertEquals(url, dataSource.getBaseUrl());
  }
}<|MERGE_RESOLUTION|>--- conflicted
+++ resolved
@@ -22,18 +22,9 @@
 import java.util.Map;
 import java.util.Properties;
 
-<<<<<<< HEAD
-import junit.framework.Assert;
-
-import org.apache.solr.SolrTestCaseJ4;
-import org.junit.Test;
-
-public class TestURLDataSource extends SolrTestCaseJ4 {
-=======
 import org.junit.Test;
 
 public class TestURLDataSource extends AbstractDataImportHandlerTestCase {
->>>>>>> 2ede77ba
   private List<Map<String, String>> fields = new ArrayList<Map<String, String>>();
   private URLDataSource dataSource = new URLDataSource();
   private VariableResolverImpl variableResolver = new VariableResolverImpl();
