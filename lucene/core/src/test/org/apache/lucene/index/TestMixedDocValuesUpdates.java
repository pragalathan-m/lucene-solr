package org.apache.lucene.index;

import java.io.IOException;
import java.util.HashSet;
import java.util.Random;
import java.util.Set;
import java.util.concurrent.CountDownLatch;
import java.util.concurrent.atomic.AtomicInteger;

import org.apache.lucene.analysis.MockAnalyzer;
import org.apache.lucene.document.Document;
import org.apache.lucene.document.FieldTypes;
import org.apache.lucene.store.Directory;
import org.apache.lucene.util.Bits;
import org.apache.lucene.util.BytesRef;
import org.apache.lucene.util.IOUtils;
import org.apache.lucene.util.LuceneTestCase;
import org.apache.lucene.util.TestUtil;
import com.carrotsearch.randomizedtesting.generators.RandomPicks;

/*
 * Licensed to the Apache Software Foundation (ASF) under one or more
 * contributor license agreements.  See the NOTICE file distributed with
 * this work for additional information regarding copyright ownership.
 * The ASF licenses this file to You under the Apache License, Version 2.0
 * (the "License"); you may not use this file except in compliance with
 * the License.  You may obtain a copy of the License at
 *
 *     http://www.apache.org/licenses/LICENSE-2.0
 *
 * Unless required by applicable law or agreed to in writing, software
 * distributed under the License is distributed on an "AS IS" BASIS,
 * WITHOUT WARRANTIES OR CONDITIONS OF ANY KIND, either express or implied.
 * See the License for the specific language governing permissions and
 * limitations under the License.
 */

public class TestMixedDocValuesUpdates extends LuceneTestCase {

  public void testManyReopensAndFields() throws Exception {
    Directory dir = newDirectory();
    final Random random = random();
    IndexWriterConfig conf = newIndexWriterConfig(new MockAnalyzer(random));
    LogMergePolicy lmp = newLogMergePolicy();
    lmp.setMergeFactor(3); // merge often
    conf.setMergePolicy(lmp);
    IndexWriter writer = new IndexWriter(dir, conf);
<<<<<<< HEAD
    FieldTypes fieldTypes = writer.getFieldTypes();
    
=======

>>>>>>> 867e56c0
    final boolean isNRT = random.nextBoolean();
    DirectoryReader reader;
    if (isNRT) {
      reader = DirectoryReader.open(writer, true);
    } else {
      writer.commit();
      reader = DirectoryReader.open(dir);
    }
    
    final int numFields = random.nextInt(4) + 3; // 3-7
    final int numNDVFields = random.nextInt(numFields/2) + 1; // 1-3
    final long[] fieldValues = new long[numFields];
    for (int i = 0; i < fieldValues.length; i++) {
      fieldValues[i] = 1;
    }
    for(int i=numNDVFields;i<numFields;i++) {
      fieldTypes.disableSorting("f" + i);
    }
    
    int numRounds = atLeast(15);
    int docID = 0;
    for (int i = 0; i < numRounds; i++) {
      int numDocs = atLeast(5);
      // System.out.println("TEST: round=" + i + ", numDocs=" + numDocs);
      for (int j = 0; j < numDocs; j++) {
        Document doc = writer.newDocument();
        doc.addAtom("id", "doc-" + docID);
        doc.addAtom("key", "all"); // update key
        // add all fields with their current value
        for (int f = 0; f < fieldValues.length; f++) {
          if (f < numNDVFields) {
            doc.addLong("f" + f, fieldValues[f]);
          } else {
            doc.addBinary("f" + f, TestBinaryDocValuesUpdates.toBytes(fieldValues[f]));
          }
        }
        writer.addDocument(doc);
        ++docID;
      }
      
      int fieldIdx = random.nextInt(fieldValues.length);
      String updateField = "f" + fieldIdx;
      if (fieldIdx < numNDVFields) {
        writer.updateNumericDocValue(new Term("key", "all"), updateField, ++fieldValues[fieldIdx]);
      } else {
        writer.updateBinaryDocValue(new Term("key", "all"), updateField, TestBinaryDocValuesUpdates.toBytes(++fieldValues[fieldIdx]));
      }
      //System.out.println("TEST: updated field '" + updateField + "' to value " + fieldValues[fieldIdx]);

      if (random.nextDouble() < 0.2) {
        int deleteDoc = random.nextInt(docID); // might also delete an already deleted document, ok!
        writer.deleteDocuments(new Term("id", "doc-" + deleteDoc));
//        System.out.println("[" + Thread.currentThread().getName() + "]: deleted document: doc-" + deleteDoc);
      }
      
      // verify reader
      if (!isNRT) {
        writer.commit();
      }
      
//      System.out.println("[" + Thread.currentThread().getName() + "]: reopen reader: " + reader);
      DirectoryReader newReader = DirectoryReader.openIfChanged(reader);
      assertNotNull(newReader);
      reader.close();
      reader = newReader;
//      System.out.println("[" + Thread.currentThread().getName() + "]: reopened reader: " + reader);
      assertTrue(reader.numDocs() > 0); // we delete at most one document per round
      for (LeafReaderContext context : reader.leaves()) {
        LeafReader r = context.reader();
//        System.out.println(((SegmentReader) r).getSegmentName());
        Bits liveDocs = r.getLiveDocs();
        for (int field = 0; field < fieldValues.length; field++) {
          String f = "f" + field;
          BinaryDocValues bdv = r.getBinaryDocValues(f);
          NumericDocValues ndv = r.getNumericDocValues(f);
          Bits docsWithField = r.getDocsWithField(f);
          if (field < numNDVFields) {
            assertNotNull(ndv);
            assertNull(bdv);
          } else {
            assertNull(ndv);
            assertNotNull(bdv);
          }
          int maxDoc = r.maxDoc();
          for (int doc = 0; doc < maxDoc; doc++) {
            if (liveDocs == null || liveDocs.get(doc)) {
//              System.out.println("doc=" + (doc + context.docBase) + " f='" + f + "' vslue=" + getValue(bdv, doc, scratch));
              assertTrue(docsWithField.get(doc));
              if (field < numNDVFields) {
                assertEquals("invalid numeric value for doc=" + doc + ", field=" + f + ", reader=" + r, fieldValues[field], ndv.get(doc));
              } else {
                assertEquals("invalid binary value for doc=" + doc + ", field=" + f + ", reader=" + r, fieldValues[field], TestBinaryDocValuesUpdates.getValue(bdv, doc));
              }
            }
          }
        }
      }
//      System.out.println();
    }
    
    writer.close();
    IOUtils.close(reader, dir);
  }
  
  public void testStressMultiThreading() throws Exception {
    final Directory dir = newDirectory();
    IndexWriterConfig conf = newIndexWriterConfig(new MockAnalyzer(random()));
    final IndexWriter writer = new IndexWriter(dir, conf);
    FieldTypes fieldTypes = writer.getFieldTypes();
    
    // create index
    final int numFields = TestUtil.nextInt(random(), 2, 4);
    final int numThreads = TestUtil.nextInt(random(), 3, 6);
    final int numDocs = atLeast(2000);

    for(int i=0;i<numFields;i++) {
      fieldTypes.disableSorting("f" + i);
    }

    for (int i = 0; i < numDocs; i++) {
      Document doc = writer.newDocument();
      doc.addAtom("id", "doc" + i);
      double group = random().nextDouble();
      String g;
      if (group < 0.1) g = "g0";
      else if (group < 0.5) g = "g1";
      else if (group < 0.8) g = "g2";
      else g = "g3";
      doc.addAtom("updKey", g);
      for (int j = 0; j < numFields; j++) {
        long value = random().nextInt();
        doc.addBinary("f" + j, TestBinaryDocValuesUpdates.toBytes(value));
        doc.addLong("cf" + j, value * 2); // control, always updated to f * 2
      }
      writer.addDocument(doc);
    }
    
    final CountDownLatch done = new CountDownLatch(numThreads);
    final AtomicInteger numUpdates = new AtomicInteger(atLeast(100));
    
    // same thread updates a field as well as reopens
    Thread[] threads = new Thread[numThreads];
    for (int i = 0; i < threads.length; i++) {
      threads[i] = new Thread("UpdateThread-" + i) {
        @Override
        public void run() {
          DirectoryReader reader = null;
          boolean success = false;
          try {
            Random random = random();
            while (numUpdates.getAndDecrement() > 0) {
              double group = random.nextDouble();
              Term t;
              if (group < 0.1) t = new Term("updKey", "g0");
              else if (group < 0.5) t = new Term("updKey", "g1");
              else if (group < 0.8) t = new Term("updKey", "g2");
              else t = new Term("updKey", "g3");
//              System.out.println("[" + Thread.currentThread().getName() + "] numUpdates=" + numUpdates + " updateTerm=" + t);
              int field = random().nextInt(numFields);
              final String f = "f" + field;
              final String cf = "cf" + field;
              long updValue = random.nextInt();
              Document update = writer.newDocument();
              update.disableExistsField();
              update.addBinary(f, TestBinaryDocValuesUpdates.toBytes(updValue));
              update.addLong(cf, updValue*2);
//              System.err.println("[" + Thread.currentThread().getName() + "] t=" + t + ", f=" + f + ", updValue=" + updValue);
              writer.updateDocValues(t, update);
              
              if (random.nextDouble() < 0.2) {
                // delete a random document
                int doc = random.nextInt(numDocs);
//                System.out.println("[" + Thread.currentThread().getName() + "] deleteDoc=doc" + doc);
                writer.deleteDocuments(new Term("id", "doc" + doc));
              }
  
              if (random.nextDouble() < 0.05) { // commit every 20 updates on average
//                  System.out.println("[" + Thread.currentThread().getName() + "] commit");
                writer.commit();
              }
              
              if (random.nextDouble() < 0.1) { // reopen NRT reader (apply updates), on average once every 10 updates
                if (reader == null) {
//                  System.out.println("[" + Thread.currentThread().getName() + "] open NRT");
                  reader = DirectoryReader.open(writer, true);
                } else {
//                  System.out.println("[" + Thread.currentThread().getName() + "] reopen NRT");
                  DirectoryReader r2 = DirectoryReader.openIfChanged(reader, writer, true);
                  if (r2 != null) {
                    reader.close();
                    reader = r2;
                  }
                }
              }
            }
//            System.out.println("[" + Thread.currentThread().getName() + "] DONE");
            success = true;
          } catch (IOException e) {
            throw new RuntimeException(e);
          } finally {
            if (reader != null) {
              try {
                reader.close();
              } catch (IOException e) {
                if (success) { // suppress this exception only if there was another exception
                  throw new RuntimeException(e);
                }
              }
            }
            done.countDown();
          }
        }
      };
    }
    
    for (Thread t : threads) t.start();
    done.await();
    writer.close();
    
    DirectoryReader reader = DirectoryReader.open(dir);
    BytesRef scratch = new BytesRef();
    for (LeafReaderContext context : reader.leaves()) {
      LeafReader r = context.reader();
      for (int i = 0; i < numFields; i++) {
        BinaryDocValues bdv = r.getBinaryDocValues("f" + i);
        NumericDocValues control = r.getNumericDocValues("cf" + i);
        Bits docsWithBdv = r.getDocsWithField("f" + i);
        Bits docsWithControl = r.getDocsWithField("cf" + i);
        Bits liveDocs = r.getLiveDocs();
        for (int j = 0; j < r.maxDoc(); j++) {
          if (liveDocs == null || liveDocs.get(j)) {
            assertTrue(docsWithBdv.get(j));
            assertTrue(docsWithControl.get(j));
            long ctrlValue = control.get(j);
            long bdvValue = TestBinaryDocValuesUpdates.getValue(bdv, j) * 2;
//              if (ctrlValue != bdvValue) {
//                System.out.println("seg=" + r + ", f=f" + i + ", doc=" + j + ", group=" + r.document(j).get("updKey") + ", ctrlValue=" + ctrlValue + ", bdvBytes=" + scratch);
//              }
            assertEquals(ctrlValue, bdvValue);
          }
        }
      }
    }
    reader.close();
    
    dir.close();
  }

  public void testUpdateDifferentDocsInDifferentGens() throws Exception {
    // update same document multiple times across generations
    Directory dir = newDirectory();
    IndexWriterConfig conf = newIndexWriterConfig(new MockAnalyzer(random()));
    conf.setMaxBufferedDocs(4);
    IndexWriter writer = new IndexWriter(dir, conf);
    FieldTypes fieldTypes = writer.getFieldTypes();
    fieldTypes.disableSorting("f");

    final int numDocs = atLeast(10);
    for (int i = 0; i < numDocs; i++) {
      Document doc = writer.newDocument();
      doc.addAtom("id", "doc" + i);
      long value = random().nextInt();
      doc.addBinary("f", TestBinaryDocValuesUpdates.toBytes(value));
      doc.addLong("cf", value * 2);
      writer.addDocument(doc);
    }
    
    int numGens = atLeast(5);
    for (int i = 0; i < numGens; i++) {
      int doc = random().nextInt(numDocs);
      Term t = new Term("id", "doc" + doc);
      long value = random().nextLong();
      Document update = writer.newDocument();
      update.disableExistsField();
      update.addBinary("f", TestBinaryDocValuesUpdates.toBytes(value));
      update.addLong("cf", value*2);
      writer.updateDocValues(t, update);
      DirectoryReader reader = DirectoryReader.open(writer, true);
      for (LeafReaderContext context : reader.leaves()) {
        LeafReader r = context.reader();
        BinaryDocValues fbdv = r.getBinaryDocValues("f");
        NumericDocValues cfndv = r.getNumericDocValues("cf");
        for (int j = 0; j < r.maxDoc(); j++) {
          assertEquals(cfndv.get(j), TestBinaryDocValuesUpdates.getValue(fbdv, j) * 2);
        }
      }
      reader.close();
    }
    writer.close();
    dir.close();
  }

  @Nightly
  public void testTonsOfUpdates() throws Exception {
    // LUCENE-5248: make sure that when there are many updates, we don't use too much RAM
    Directory dir = newDirectory();
    final Random random = random();
    IndexWriterConfig conf = newIndexWriterConfig(new MockAnalyzer(random));
    conf.setRAMBufferSizeMB(IndexWriterConfig.DEFAULT_RAM_BUFFER_SIZE_MB);
    conf.setMaxBufferedDocs(IndexWriterConfig.DISABLE_AUTO_FLUSH); // don't flush by doc
    IndexWriter writer = new IndexWriter(dir, conf);
    FieldTypes fieldTypes = writer.getFieldTypes();
    fieldTypes.disableSorting("upd");
    fieldTypes.setMultiValued("upd");

    final int numUpdates = atLeast(100);
    for(int i=0;i<numUpdates;i++) {
      fieldTypes.disableSorting("f" + i);
    }

    // test data: lots of documents (few 10Ks) and lots of update terms (few hundreds)
    final int numDocs = atLeast(20000);
    final int numBinaryFields = atLeast(5);
    final int numTerms = TestUtil.nextInt(random, 10, 100); // terms should affect many docs
    Set<String> updateTerms = new HashSet<>();
    while (updateTerms.size() < numTerms) {
      updateTerms.add(TestUtil.randomSimpleString(random));
    }

//    System.out.println("numDocs=" + numDocs + " numBinaryFields=" + numBinaryFields + " numTerms=" + numTerms);
    
    // build a large index with many BDV fields and update terms
    for (int i = 0; i < numDocs; i++) {
      Document doc = writer.newDocument();
      int numUpdateTerms = TestUtil.nextInt(random, 1, numTerms / 10);
      for (int j = 0; j < numUpdateTerms; j++) {
        doc.addAtom("upd", RandomPicks.randomFrom(random, updateTerms));
      }
      for (int j = 0; j < numBinaryFields; j++) {
        long val = random.nextInt();
        doc.addBinary("f" + j, TestBinaryDocValuesUpdates.toBytes(val));
        doc.addLong("cf" + j, val * 2);
      }
      writer.addDocument(doc);
    }
    
    writer.commit(); // commit so there's something to apply to

    // set to flush every 2048 bytes (approximately every 12 updates), so we get
    // many flushes during binary updates
    writer.getConfig().setRAMBufferSizeMB(2048.0 / 1024 / 1024);

//    System.out.println("numUpdates=" + numUpdates);
    for (int i = 0; i < numUpdates; i++) {
      int field = random.nextInt(numBinaryFields);
      Term updateTerm = new Term("upd", RandomPicks.randomFrom(random, updateTerms));
      long value = random.nextInt();
      Document update = writer.newDocument();
      update.disableExistsField();
      update.addBinary("f"+field, TestBinaryDocValuesUpdates.toBytes(value));
      update.addLong("cf"+field, value*2);
      writer.updateDocValues(updateTerm, update);
    }

    writer.close();
    
    DirectoryReader reader = DirectoryReader.open(dir);
    for (LeafReaderContext context : reader.leaves()) {
      for (int i = 0; i < numBinaryFields; i++) {
        LeafReader r = context.reader();
        BinaryDocValues f = r.getBinaryDocValues("f" + i);
        NumericDocValues cf = r.getNumericDocValues("cf" + i);
        for (int j = 0; j < r.maxDoc(); j++) {
          assertEquals("reader=" + r + ", field=f" + i + ", doc=" + j, cf.get(j), TestBinaryDocValuesUpdates.getValue(f, j) * 2);
        }
      }
    }
    reader.close();
    
    dir.close();
  }
  
}<|MERGE_RESOLUTION|>--- conflicted
+++ resolved
@@ -45,12 +45,8 @@
     lmp.setMergeFactor(3); // merge often
     conf.setMergePolicy(lmp);
     IndexWriter writer = new IndexWriter(dir, conf);
-<<<<<<< HEAD
     FieldTypes fieldTypes = writer.getFieldTypes();
     
-=======
-
->>>>>>> 867e56c0
     final boolean isNRT = random.nextBoolean();
     DirectoryReader reader;
     if (isNRT) {
