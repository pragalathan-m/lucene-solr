--- conflicted
+++ resolved
@@ -40,14 +40,8 @@
       if (!UnicodeUtil.validUTF16String(regexp))
         continue;
       try {
-<<<<<<< HEAD
-        // NOTE: we parse-tostring-parse again, because we are
-        // really abusing RegExp.toString() here (its just for debugging)
-        return new RegExp(new RegExp(regexp, RegExp.NONE).toString(), RegExp.NONE);
-=======
         new RegExp(regexp, RegExp.NONE);
         return regexp;
->>>>>>> 2ede77ba
       } catch (Exception e) {}
     }
   }
@@ -98,11 +92,7 @@
     } else if (t.min >= UnicodeUtil.UNI_SUR_HIGH_START) {
       if (t.max > UnicodeUtil.UNI_SUR_LOW_END) {
         // after surrogates
-<<<<<<< HEAD
-        code = 1+UnicodeUtil.UNI_SUR_LOW_END+r.nextInt(t.max-UnicodeUtil.UNI_SUR_LOW_END+1);
-=======
         code = 1+UnicodeUtil.UNI_SUR_LOW_END+r.nextInt(t.max-UnicodeUtil.UNI_SUR_LOW_END);
->>>>>>> 2ede77ba
       } else {
         throw new IllegalArgumentException("transition accepts only surrogates: " + t);
       }
@@ -259,8 +249,6 @@
       return ArrayUtil.toIntArray(soFar);
     }
   }
-<<<<<<< HEAD
-=======
   
   /** return a random NFA/DFA for testing */
   public static Automaton randomAutomaton(Random random) {
@@ -385,5 +373,4 @@
     a.removeDeadTransitions();
   }
 
->>>>>>> 2ede77ba
 }