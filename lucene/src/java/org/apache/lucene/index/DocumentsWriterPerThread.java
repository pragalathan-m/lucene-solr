package org.apache.lucene.index;

/**
 * Licensed to the Apache Software Foundation (ASF) under one or more
 * contributor license agreements. See the NOTICE file distributed with
 * this work for additional information regarding copyright ownership.
 * The ASF licenses this file to You under the Apache License, Version 2.0
 * (the "License"); you may not use this file except in compliance with
 * the License. You may obtain a copy of the License at
 *
 * http://www.apache.org/licenses/LICENSE-2.0
 *
 * Unless required by applicable law or agreed to in writing, software
 * distributed under the License is distributed on an "AS IS" BASIS,
 * WITHOUT WARRANTIES OR CONDITIONS OF ANY KIND, either express or implied.
 * See the License for the specific language governing permissions and
 * limitations under the License.
 */

import static org.apache.lucene.util.ByteBlockPool.BYTE_BLOCK_MASK;
import static org.apache.lucene.util.ByteBlockPool.BYTE_BLOCK_SIZE;

import java.io.IOException;
import java.io.PrintStream;
import java.text.NumberFormat;
import java.util.concurrent.atomic.AtomicLong;

import org.apache.lucene.analysis.Analyzer;
import org.apache.lucene.document.Document;
import org.apache.lucene.index.DocumentsWriterDeleteQueue.DeleteSlice;
import org.apache.lucene.search.SimilarityProvider;
import org.apache.lucene.store.Directory;
import org.apache.lucene.util.BitVector;
import org.apache.lucene.util.ByteBlockPool.Allocator;
import org.apache.lucene.util.RamUsageEstimator;

public class DocumentsWriterPerThread {

  /**
   * The IndexingChain must define the {@link #getChain(DocumentsWriter)} method
   * which returns the DocConsumer that the DocumentsWriter calls to process the
   * documents.
   */
  abstract static class IndexingChain {
    abstract DocConsumer getChain(DocumentsWriterPerThread documentsWriterPerThread);
  }


  static final IndexingChain defaultIndexingChain = new IndexingChain() {

    @Override
    DocConsumer getChain(DocumentsWriterPerThread documentsWriterPerThread) {
      /*
      This is the current indexing chain:

      DocConsumer / DocConsumerPerThread
        --> code: DocFieldProcessor / DocFieldProcessorPerThread
          --> DocFieldConsumer / DocFieldConsumerPerThread / DocFieldConsumerPerField
            --> code: DocFieldConsumers / DocFieldConsumersPerThread / DocFieldConsumersPerField
              --> code: DocInverter / DocInverterPerThread / DocInverterPerField
                --> InvertedDocConsumer / InvertedDocConsumerPerThread / InvertedDocConsumerPerField
                  --> code: TermsHash / TermsHashPerThread / TermsHashPerField
                    --> TermsHashConsumer / TermsHashConsumerPerThread / TermsHashConsumerPerField
                      --> code: FreqProxTermsWriter / FreqProxTermsWriterPerThread / FreqProxTermsWriterPerField
                      --> code: TermVectorsTermsWriter / TermVectorsTermsWriterPerThread / TermVectorsTermsWriterPerField
                --> InvertedDocEndConsumer / InvertedDocConsumerPerThread / InvertedDocConsumerPerField
                  --> code: NormsWriter / NormsWriterPerThread / NormsWriterPerField
              --> code: StoredFieldsWriter / StoredFieldsWriterPerThread / StoredFieldsWriterPerField
    */

    // Build up indexing chain:

      final TermsHashConsumer termVectorsWriter = new TermVectorsTermsWriter(documentsWriterPerThread);
      final TermsHashConsumer freqProxWriter = new FreqProxTermsWriter();

      final InvertedDocConsumer  termsHash = new TermsHash(documentsWriterPerThread, freqProxWriter, true,
                                                           new TermsHash(documentsWriterPerThread, termVectorsWriter, false, null));
      final NormsWriter normsWriter = new NormsWriter();
      final DocInverter docInverter = new DocInverter(documentsWriterPerThread.docState, termsHash, normsWriter);
      return new DocFieldProcessor(documentsWriterPerThread, docInverter);
    }
  };

  static class DocState {
    final DocumentsWriterPerThread docWriter;
    Analyzer analyzer;
    PrintStream infoStream;
    SimilarityProvider similarityProvider;
    int docID;
    Document doc;
    String maxTermPrefix;

    DocState(DocumentsWriterPerThread docWriter) {
      this.docWriter = docWriter;
    }

    // Only called by asserts
    public boolean testPoint(String name) {
      return docWriter.writer.testPoint(name);
    }

    public void clear() {
      // don't hold onto doc nor analyzer, in case it is
      // largish:
      doc = null;
      analyzer = null;
  }
  }

  static class FlushedSegment {
    final SegmentInfo segmentInfo;
    final BufferedDeletes segmentDeletes;
    final BitVector deletedDocuments;

    private FlushedSegment(SegmentInfo segmentInfo,
        BufferedDeletes segmentDeletes, BitVector deletedDocuments) {
      this.segmentInfo = segmentInfo;
      this.segmentDeletes = segmentDeletes;
      this.deletedDocuments = deletedDocuments;
    }
  }

  /** Called if we hit an exception at a bad time (when
   *  updating the index files) and must discard all
   *  currently buffered docs.  This resets our state,
   *  discarding any docs added since last flush. */
  void abort() throws IOException {
    hasAborted = aborting = true;
    try {
      if (infoStream != null) {
        message("docWriter: now abort");
      }
      try {
        consumer.abort();
      } catch (Throwable t) {
      }

      pendingDeletes.clear();
      deleteSlice = deleteQueue.newSlice();
      // Reset all postings data
      doAfterFlush();

    } finally {
      aborting = false;
      if (infoStream != null) {
        message("docWriter: done abort");
      }
    }
  }

  final DocumentsWriter parent;
  final IndexWriter writer;
  final Directory directory;
  final DocState docState;
  final DocConsumer consumer;
  final AtomicLong bytesUsed;
  
  SegmentWriteState flushState;
  //Deletes for our still-in-RAM (to be flushed next) segment
  BufferedDeletes pendingDeletes;  
  String segment;     // Current segment we are working on
  boolean aborting = false;   // True if an abort is pending
  boolean hasAborted = false; // True if the last exception throws by #updateDocument was aborting

  private FieldInfos fieldInfos;
  private PrintStream infoStream;
  private int numDocsInRAM;
  private int flushedDocCount;
  DocumentsWriterDeleteQueue deleteQueue;
  DeleteSlice deleteSlice;
  private final NumberFormat nf = NumberFormat.getInstance();

  
  public DocumentsWriterPerThread(Directory directory, DocumentsWriter parent,
      FieldInfos fieldInfos, IndexingChain indexingChain) {
    this.directory = directory;
    this.parent = parent;
    this.fieldInfos = fieldInfos;
    this.writer = parent.indexWriter;
    this.infoStream = parent.indexWriter.getInfoStream();
    this.docState = new DocState(this);
    this.docState.similarityProvider = parent.indexWriter.getConfig()
        .getSimilarityProvider();

    consumer = indexingChain.getChain(this);
    bytesUsed = new AtomicLong(0);
    pendingDeletes = new BufferedDeletes(false);
    initialize();
  }
  
  public DocumentsWriterPerThread(DocumentsWriterPerThread other, FieldInfos fieldInfos) {
    this(other.directory, other.parent, fieldInfos, other.parent.chain);
  }
  
  void initialize() {
    deleteQueue = parent.deleteQueue;
    assert numDocsInRAM == 0 : "num docs " + numDocsInRAM;
    pendingDeletes.clear();
    deleteSlice = null;
  }

  void setAborting() {
    aborting = true;
  }
  
  boolean checkAndResetHasAborted() {
    final boolean retval = hasAborted;
    hasAborted = false;
    return retval;
  }

  public void updateDocument(Document doc, Analyzer analyzer, Term delTerm) throws IOException {
    assert writer.testPoint("DocumentsWriterPerThread addDocument start");
    assert deleteQueue != null;
    docState.doc = doc;
    docState.analyzer = analyzer;
    docState.docID = numDocsInRAM;
    if (segment == null) {
      // this call is synchronized on IndexWriter.segmentInfos
      segment = writer.newSegmentName();
      assert numDocsInRAM == 0;
    }

    boolean success = false;
    try {
      try {
        consumer.processDocument(fieldInfos);
      } finally {
        docState.clear();
      }
      success = true;
    } finally {
      if (!success) {
        if (!aborting) {
          // mark document as deleted
          deleteDocID(docState.docID);
          numDocsInRAM++;
          fieldInfos.revertUncommitted();
        } else {
          abort();
        }
      }
    }
    success = false;
    try {
      consumer.finishDocument();
      success = true;
    } finally {
      if (!success) {
        abort();
      }
    }
    finishDocument(delTerm);
  }
  
  private void finishDocument(Term delTerm) throws IOException {
    /*
     * here we actually finish the document in two steps 1. push the delete into
     * the queue and update our slice. 2. increment the DWPT private document
     * id.
     * 
     * the updated slice we get from 1. holds all the deletes that have occurred
     * since we updated the slice the last time.
     */
    if (deleteSlice == null) {
      deleteSlice = deleteQueue.newSlice();
      if (delTerm != null) {
        deleteQueue.add(delTerm, deleteSlice);
        deleteSlice.reset();
      }
      
    } else {
      if (delTerm != null) {
        deleteQueue.add(delTerm, deleteSlice);
        assert deleteSlice.isTailItem(delTerm) : "expected the delete term as the tail item";
        deleteSlice.apply(pendingDeletes, numDocsInRAM);
      } else if (deleteQueue.updateSlice(deleteSlice)) {
        deleteSlice.apply(pendingDeletes, numDocsInRAM);
      }
    }
    ++numDocsInRAM;
  }

  // Buffer a specific docID for deletion.  Currently only
  // used when we hit a exception when adding a document
  void deleteDocID(int docIDUpto) {
    pendingDeletes.addDocID(docIDUpto);
    // NOTE: we do not trigger flush here.  This is
    // potentially a RAM leak, if you have an app that tries
    // to add docs but every single doc always hits a
    // non-aborting exception.  Allowing a flush here gets
    // very messy because we are only invoked when handling
    // exceptions so to do this properly, while handling an
    // exception we'd have to go off and flush new deletes
    // which is risky (likely would hit some other
    // confounding exception).
  }

  /**
   * Returns the number of delete terms in this {@link DocumentsWriterPerThread}
   */
  public int numDeleteTerms() {
    // public for FlushPolicy
    return pendingDeletes.numTermDeletes.get();
  }

  /**
   * Returns the number of RAM resident documents in this {@link DocumentsWriterPerThread}
   */
  public int getNumDocsInRAM() {
    // public for FlushPolicy
    return numDocsInRAM;
  }

  SegmentCodecs getCodec() {
    return flushState.segmentCodecs;
  }

  /** Reset after a flush */
  private void doAfterFlush() throws IOException {
    segment = null;
    consumer.doAfterFlush();
    fieldInfos = new FieldInfos(fieldInfos);
    parent.subtractFlushedNumDocs(numDocsInRAM);
    numDocsInRAM = 0;
  }
  
  /**
   * Prepares this DWPT for flushing. This method will freeze and return the
   * {@link DocumentsWriterDeleteQueue}s global buffer and apply all pending
   * deletes to this DWPT.
   */
  FrozenBufferedDeletes prepareFlush() {
    assert numDocsInRAM > 0;
    final FrozenBufferedDeletes globalDeletes = deleteQueue.freezeGlobalBuffer(deleteSlice);
    /* deleteSlice can possibly be null if we have hit non-aborting exceptions during indexing and never succeeded 
    adding a document. */
    if (deleteSlice != null) {
      // apply all deletes before we flush and release the delete slice
      deleteSlice.apply(pendingDeletes, numDocsInRAM);
      assert deleteSlice.isEmpty();
      deleteSlice = null;
    }
    return globalDeletes;
  }

  /** Flush all pending docs to a new segment */
  FlushedSegment flush() throws IOException {
    assert numDocsInRAM > 0;
    assert deleteSlice == null : "all deletes must be applied in prepareFlush";
    flushState = new SegmentWriteState(infoStream, directory, segment, fieldInfos,
        numDocsInRAM, writer.getConfig().getTermIndexInterval(),
        fieldInfos.buildSegmentCodecs(true), pendingDeletes);
    final double startMBUsed = parent.flushControl.netBytes() / 1024. / 1024.;
    // Apply delete-by-docID now (delete-byDocID only
    // happens when an exception is hit processing that
    // doc, eg if analyzer has some problem w/ the text):
    if (pendingDeletes.docIDs.size() > 0) {
      flushState.deletedDocs = new BitVector(numDocsInRAM);
      for(int delDocID : pendingDeletes.docIDs) {
        flushState.deletedDocs.set(delDocID);
      }
      pendingDeletes.bytesUsed.addAndGet(-pendingDeletes.docIDs.size() * BufferedDeletes.BYTES_PER_DEL_DOCID);
      pendingDeletes.docIDs.clear();
    }

    if (infoStream != null) {
      message("flush postings as segment " + flushState.segmentName + " numDocs=" + numDocsInRAM);
    }

    if (aborting) {
      if (infoStream != null) {
        message("flush: skip because aborting is set");
      }
      return null;
    }

    boolean success = false;

    try {
      consumer.flush(flushState);
      pendingDeletes.terms.clear();
      final SegmentInfo newSegment = new SegmentInfo(segment, flushState.numDocs, directory, false, flushState.segmentCodecs, fieldInfos.asReadOnly());
      if (infoStream != null) {
        message("new segment has " + (flushState.deletedDocs == null ? 0 : flushState.deletedDocs.count()) + " deleted docs");
        message("new segment has " + (newSegment.getHasVectors() ? "vectors" : "no vectors"));
        message("flushedFiles=" + newSegment.files());
        message("flushed codecs=" + newSegment.getSegmentCodecs());
      }
      flushedDocCount += flushState.numDocs;

      final BufferedDeletes segmentDeletes;
      if (pendingDeletes.queries.isEmpty()) {
        pendingDeletes.clear();
        segmentDeletes = null;
      } else {
        segmentDeletes = pendingDeletes;
        pendingDeletes = new BufferedDeletes(false);
      }

      if (infoStream != null) {
        final double newSegmentSizeNoStore = newSegment.sizeInBytes(false)/1024./1024.;
        final double newSegmentSize = newSegment.sizeInBytes(true)/1024./1024.;
        message("flushed: segment=" + newSegment + 
                " ramUsed=" + nf.format(startMBUsed) + " MB" +
                " newFlushedSize=" + nf.format(newSegmentSize) + " MB" +
                " (" + nf.format(newSegmentSizeNoStore) + " MB w/o doc stores)" +
                " docs/MB=" + nf.format(flushedDocCount / newSegmentSize) +
                " new/old=" + nf.format(100.0 * newSegmentSizeNoStore / startMBUsed) + "%");
      }
      doAfterFlush();
      success = true;

      return new FlushedSegment(newSegment, segmentDeletes, flushState.deletedDocs);
    } finally {
      if (!success) {
        if (segment != null) {
          synchronized(parent.indexWriter) {
            parent.indexWriter.deleter.refresh(segment);
          }
        }
        abort();
      }
    }
  }

  /** Get current segment name we are writing. */
  String getSegment() {
    return segment;
  }

  long bytesUsed() {
    return bytesUsed.get() + pendingDeletes.bytesUsed.get();
  }

  void message(String message) {
    writer.message("DWPT: " + message);
  }

  /* Initial chunks size of the shared byte[] blocks used to
     store postings data */
  final static int BYTE_BLOCK_NOT_MASK = ~BYTE_BLOCK_MASK;

  /* if you increase this, you must fix field cache impl for
   * getTerms/getTermsIndex requires <= 32768 */
  final static int MAX_TERM_LENGTH_UTF8 = BYTE_BLOCK_SIZE-2;

  /* Initial chunks size of the shared int[] blocks used to
     store postings data */
  final static int INT_BLOCK_SHIFT = 13;
  final static int INT_BLOCK_SIZE = 1 << INT_BLOCK_SHIFT;
  final static int INT_BLOCK_MASK = INT_BLOCK_SIZE - 1;

  /* Allocate another int[] from the shared pool */
  int[] getIntBlock() {
    int[] b = new int[INT_BLOCK_SIZE];
    bytesUsed.addAndGet(INT_BLOCK_SIZE*RamUsageEstimator.NUM_BYTES_INT);
    return b;
  }
  
  void recycleIntBlocks(int[][] blocks, int offset, int length) {
    bytesUsed.addAndGet(-(length *(INT_BLOCK_SIZE*RamUsageEstimator.NUM_BYTES_INT)));
  }

  final Allocator byteBlockAllocator = new DirectTrackingAllocator();
    
    
 private class DirectTrackingAllocator extends Allocator {
    public DirectTrackingAllocator() {
      this(BYTE_BLOCK_SIZE);
    }

    public DirectTrackingAllocator(int blockSize) {
      super(blockSize);
    }

    public byte[] getByteBlock() {
      bytesUsed.addAndGet(blockSize);
      return new byte[blockSize];
    }
    @Override
    public void recycleByteBlocks(byte[][] blocks, int start, int end) {
      bytesUsed.addAndGet(-((end-start)* blockSize));
      for (int i = start; i < end; i++) {
        blocks[i] = null;
      }
    }
    
  };
<<<<<<< HEAD

  PerDocWriteState newPerDocWriteState(int codecId) {
    assert segment != null;
    return new PerDocWriteState(infoStream, directory, segment, fieldInfos, bytesUsed, codecId);
  }
=======
  
  void setInfoStream(PrintStream infoStream) {
    this.infoStream = infoStream;
    docState.infoStream = infoStream;
  }
  
>>>>>>> f7f695fc
}<|MERGE_RESOLUTION|>--- conflicted
+++ resolved
@@ -487,18 +487,14 @@
     }
     
   };
-<<<<<<< HEAD
 
   PerDocWriteState newPerDocWriteState(int codecId) {
     assert segment != null;
     return new PerDocWriteState(infoStream, directory, segment, fieldInfos, bytesUsed, codecId);
   }
-=======
   
   void setInfoStream(PrintStream infoStream) {
     this.infoStream = infoStream;
     docState.infoStream = infoStream;
   }
-  
->>>>>>> f7f695fc
 }