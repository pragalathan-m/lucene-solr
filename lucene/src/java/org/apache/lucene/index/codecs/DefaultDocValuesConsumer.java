--- conflicted
+++ resolved
@@ -43,13 +43,17 @@
   private final AtomicLong bytesUsed;
   private final Comparator<BytesRef> comparator;
   private boolean useCompoundFile;
+  private final IOContext context;
   
   public DefaultDocValuesConsumer(PerDocWriteState state, Comparator<BytesRef> comparator, boolean useCompoundFile) throws IOException {
     this.segmentName = state.segmentName;
     this.codecId = state.codecId;
     this.bytesUsed = state.bytesUsed;
+    this.context = state.context;
     //TODO maybe we should enable a global CFS that all codecs can pull on demand to further reduce the number of files?
-    this.directory = useCompoundFile ? state.directory.createCompoundOutput(IndexFileNames.segmentFileName(segmentName, state.codecId, IndexFileNames.COMPOUND_FILE_EXTENSION)) : state.directory;
+    this.directory = useCompoundFile ? state.directory.createCompoundOutput(
+        IndexFileNames.segmentFileName(segmentName, codecId,
+            IndexFileNames.COMPOUND_FILE_EXTENSION), context) : state.directory;
     this.comparator = comparator;
     this.useCompoundFile = useCompoundFile;
   }
@@ -64,13 +68,7 @@
   public DocValuesConsumer addValuesField(FieldInfo field) throws IOException {
     return Writer.create(field.getDocValues(),
         docValuesId(segmentName, codecId, field.number),
-<<<<<<< HEAD
-        // TODO can we have a compound file per segment and codec for
-        // docvalues?
-        directory, comparator, bytesUsed, IOContext.DEFAULT);
-=======
-        directory, comparator, bytesUsed);
->>>>>>> 4469cbac
+        directory, comparator, bytesUsed, context);
   }
   
   @SuppressWarnings("fallthrough")
